# -*- coding: utf-8 -*-
"""
Monzo API related code
"""
from __future__ import unicode_literals

import codecs
import json
import os

import requests
from oauthlib.oauth2 import TokenExpiredError
from requests_oauthlib import OAuth2Session
from six.moves.urllib.parse import urljoin

from pymonzo.api_objects import MonzoAccount, MonzoBalance, MonzoTransaction
from pymonzo.api_objects import MonzoPot
from pymonzo import config
from pymonzo.exceptions import MonzoAPIError, CantRefreshTokenError

from pymonzo.utils import CommonMixin


def default_token_save(monzo):
    """Helper function that saves the token on disk"""
    token = monzo._token.copy()

    # Client secret is needed for token refreshing and isn't returned
    # as a pared of OAuth token by default
    token.update(client_secret=monzo._client_secret)

    with codecs.open(config.TOKEN_FILE_PATH, 'w', 'utf8') as f:
        json.dump(
            token, f,
            ensure_ascii=False,
            sort_keys=True,
            indent=4,
        )

class MonzoAPI(CommonMixin):
    """
    Base class that smartly wraps official Monzo API.

    Official docs:
        https://monzo.com/docs/
    """
    api_url = 'https://api.monzo.com/'

    _access_token = None
    _client_id = None
    _client_secret = None
    _auth_code = None

    _cached_accounts = None
    _cached_pots = None

<<<<<<< HEAD
    def __init__(self, access_token=None, client_id=None, client_secret=None,
                 auth_code=None, token_data=None, token_save_function=None, redirect_url="https://github.com/pawelad/pymonzo"):
=======
    def __init__(self,
                 access_token=None, client_id=None, client_secret=None,
                 auth_code=None, token_data=None, token_save_function=default_token_save,
                 redirect_url="https://github.com/pawelad/pymonzo"):
>>>>>>> 2718711c
        """
        We need Monzo access token to work with the API, which we try to get
        in multiple ways detailed below. Basically you need to either pass
        it directly, pass your client ID, client secret and OAuth 2 auth code
        or have the token already saved on the disk from previous OAuth 2
        authorization.

        We then create an OAuth authorised session and get the default
        account ID if there's only one available.

        :param access_token: your Monzo access token
        :type access_token: str
        :param client_id: your Monzo client ID
        :type client_id: str
        :param client_secret: your Monzo client secret
        :type client_secret: str
        :param auth_code: your Monzo OAuth 2 auth code
        :type auth_code: str
        """

<<<<<<< HEAD
        self._redirect_url = redirect_url

        if token_save_function:
            self._save_token_on_disk = token_save_function
=======
        self._save_token_on_disk = token_save_function
>>>>>>> 2718711c

        # Lets get the access token from:
        # a) explicitly passed 'access_token'
        if access_token:
            self._access_token = access_token
            self._token = {
                'access_token': self._access_token,
                'token_type': 'Bearer',
            }
        # b) explicitly passed 'client_id', 'client_secret' and 'auth_code'
        elif all([client_id, client_secret, auth_code]):
            self._client_id = client_id
            self._client_secret = client_secret
            self._auth_code = auth_code

            self._token = self._get_oauth_token()
            self._save_token_on_disk(self)
        # c) explicitly passed token data dictionary
        elif token_data:
            self._token = token_data
            self._client_id = self._token['client_id']
            self._client_secret = self._token['client_secret']
        # d) token file saved on the disk
        elif os.path.isfile(config.TOKEN_FILE_PATH):
            with codecs.open(config.TOKEN_FILE_PATH, 'r', 'utf-8') as f:
                self._token = json.load(f)

            self._client_id = self._token['client_id']
            self._client_secret = self._token['client_secret']
        # e) 'access_token' saved as a environment variable
        elif os.getenv(config.MONZO_ACCESS_TOKEN_ENV):
            self._access_token = os.getenv(config.MONZO_ACCESS_TOKEN_ENV)

            self._token = {
                'access_token': self._access_token,
                'token_type': 'Bearer',
            }
        # f) 'client_id', 'client_secret' and 'auth_code' saved as
        # environment variables
        elif (os.getenv(config.MONZO_CLIENT_ID_ENV) and
                os.getenv(config.MONZO_CLIENT_SECRET_ENV) and
                os.getenv(config.MONZO_AUTH_CODE_ENV)):
            self._client_id = os.getenv(config.MONZO_CLIENT_ID_ENV)
            self._client_secret = os.getenv(config.MONZO_CLIENT_SECRET_ENV)
            self._auth_code = os.getenv(config.MONZO_AUTH_CODE_ENV)

            self._token = self._get_oauth_token()
            self._save_token_on_disk(self)
        else:
            raise ValueError(
                "To authenticate and use Monzo public API you need to pass "
                "(or set as environment variables) either "
                "the access token or all of client ID, client secret "
                "and authentication code. For more info see "
                "https://github.com/pawelad/pymonzo#authentication"
            )

        # Create a session with the acquired token
        self._session = OAuth2Session(
            client_id=self._client_id,
            token=self._token,
        )

    def _get_oauth_token(self):
        """
        Get Monzo access token via OAuth2 `authorization code` grant type.

        Official docs:
            https://monzo.com/docs/#acquire-an-access-token

        :returns: OAuth 2 access token
        :rtype: dict
        """
        url = urljoin(self.api_url, '/oauth2/token')

        oauth = OAuth2Session(
            client_id=self._client_id,
            redirect_uri=self._redirect_url,
        )

        token = oauth.fetch_token(
            token_url=url,
            code=self._auth_code,
            client_secret=self._client_secret,
        )

        return token

    def _refresh_oath_token(self):
        """
        Refresh Monzo OAuth 2 token.

        Official docs:
            https://monzo.com/docs/#refreshing-access

        :raises UnableToRefreshTokenException: when token couldn't be refreshed
        """
        url = urljoin(self.api_url, '/oauth2/token')
        data = {
            'grant_type': 'refresh_token',
            'client_id': self._client_id,
            'client_secret': self._client_secret,
            'refresh_token': self._token['refresh_token'],
        }

        token_response = requests.post(url, data=data)
        token = token_response.json()

        # Not ideal, but that's how Monzo API returns errors
        if 'error' in token:
            raise CantRefreshTokenError(
                "Unable to refresh the token: {}".format(token)
            )

        self._token = token
        self._save_token_on_disk(self)

    def _get_response(self, method, endpoint, params=None, body=None):
        """
        Helper method to handle HTTP requests and catch API errors

        :param method: valid HTTP method
        :type method: str
        :param endpoint: API endpoint
        :type endpoint: str
        :param params: extra parameters passed with the request
        :type params: dict
        :returns: API response
        :rtype: Response
        """
        url = urljoin(self.api_url, endpoint)

        try:
            response = getattr(self._session, method)(url, params=params, data=body)

            # Check if Monzo API returned HTTP 401, which could mean that the
            # token is expired
            if response.status_code == 401:
                raise TokenExpiredError

        except TokenExpiredError:
            # For some reason 'requests-oauthlib' automatic token refreshing
            # doesn't work so we do it here semi-manually
            self._refresh_oath_token()

            self._session = OAuth2Session(
                client_id=self._client_id,
                token=self._token,
            )

            response = getattr(self._session, method)(url, params=params)

        if response.status_code != requests.codes.ok:
            raise MonzoAPIError(
                "Something went wrong: {}".format(response.json())
            )

        return response

    def whoami(self):
        """
        Get information about the access token.

        Official docs:
            https://monzo.com/docs/#authenticating-requests

        :returns: access token details
        :rtype: dict
        """
        endpoint = '/ping/whoami'
        response = self._get_response(
            method='get', endpoint=endpoint,
        )

        return response.json()

    def accounts(self, refresh=False):
        """
        Returns a list of accounts owned by the currently authorised user.
        It's often used when deciding whether to require explicit account ID
        or use the only available one, so we cache the response by default.

        Official docs:
            https://monzo.com/docs/#list-accounts

        :param refresh: decides if the accounts information should be refreshed
        :type refresh: bool
        :returns: list of Monzo accounts
        :rtype: list of MonzoAccount
        """
        if not refresh and self._cached_accounts:
            return self._cached_accounts

        endpoint = '/accounts'
        response = self._get_response(
            method='get', endpoint=endpoint,
        )

        accounts_json = response.json()['accounts']
        accounts = [MonzoAccount(data=account, context=self) for account in accounts_json]
        self._cached_accounts = accounts

        return accounts

    def balance(self, account_id=None):
        """
        Returns balance information for a specific account.

        Official docs:
            https://monzo.com/docs/#read-balance

        :param account_id: Monzo account ID
        :type account_id: str
        :raises: ValueError
        :returns: Monzo balance instance
        :rtype: MonzoBalance
        """
        if not account_id:
            if len(self.accounts()) == 1:
                account_id = self.accounts()[0].id
            else:
                raise ValueError("You need to pass account ID")

        endpoint = '/balance'
        response = self._get_response(
            method='get', endpoint=endpoint,
            params={
                'account_id': account_id,
            },
        )

        return MonzoBalance(data=response.json(), context=self)

    def pots(self, refresh=False):
        """
        Returns a list of pots owned by the currently authorised user.

        Official docs:
            https://monzo.com/docs/#pots

        :param refresh: decides if the pots information should be refreshed.
        :type refresh: bool
        :returns: list of Monzo pots
        :rtype: list of MonzoPot
        """
        if not refresh and self._cached_pots:
            return self._cached_pots

        endpoint = '/pots'
        response = self._get_response(
            method='get', endpoint=endpoint,
        )

        pots_json = response.json()['pots']
        pots = [MonzoPot(data=pot, context=self) for pot in pots_json]
        self._cached_pots = pots

        return pots

    def pot(self, pot_id):
        """
        Returns a single pot by ID, owned by the currently authorised user.

        Official docs:
            https://monzo.com/docs/#pots

        :param pot_id: Pot ID
        :type pot_id: str
        :returns: Monzo pot
        :rtype: MonzoPot
        """

        endpoint = '/pots/'+pot_id
        response = self._get_response(
            method='get', endpoint=endpoint,
        )

        return MonzoPot(data=response.json(), context=self)

    def transactions(self, account_id=None, reverse=True, limit=None):
        """
        Returns a list of transactions on the user's account.

        Official docs:
            https://monzo.com/docs/#list-transactions

        :param account_id: Monzo account ID
        :type account_id: str
        :param reverse: whether transactions should be in in descending order
        :type reverse: bool
        :param limit: how many transactions should be returned; None for all
        :type limit: int
        :returns: list of Monzo transactions
        :rtype: list of MonzoTransaction
        """
        if not account_id:
            if len(self.accounts()) == 1:
                account_id = self.accounts()[0].id
            else:
                raise ValueError("You need to pass account ID")

        endpoint = '/transactions'
        response = self._get_response(
            method='get', endpoint=endpoint,
            params={
                'account_id': account_id,
            },
        )

        # The API does not allow reversing the list or limiting it, so to do
        # the basic query of 'get the latest transaction' we need to always get
        # all transactions and do the reversing and slicing in Python
        # I send Monzo an email, we'll se how they'll respond
        transactions = response.json()['transactions']
        if reverse:
            transactions.reverse()

        if limit:
            transactions = transactions[:limit]

        return [MonzoTransaction(data=t, context=self) for t in transactions]

    def transaction(self, transaction_id, expand_merchant=False):
        """
        Returns an individual transaction, fetched by its id.

        Official docs:
            https://monzo.com/docs/#retrieve-transaction

        :param transaction_id: Monzo transaction ID
        :type transaction_id: str
        :param expand_merchant: whether merchant data should be included
        :type expand_merchant: bool
        :returns: Monzo transaction details
        :rtype: MonzoTransaction
        """
        endpoint = '/transactions/{}'.format(transaction_id)

        data = dict()
        if expand_merchant:
            data['expand[]'] = 'merchant'

        response = self._get_response(
            method='get', endpoint=endpoint, params=data,
        )

        return MonzoTransaction(data=response.json()['transaction'], context=self)<|MERGE_RESOLUTION|>--- conflicted
+++ resolved
@@ -54,15 +54,10 @@
     _cached_accounts = None
     _cached_pots = None
 
-<<<<<<< HEAD
-    def __init__(self, access_token=None, client_id=None, client_secret=None,
-                 auth_code=None, token_data=None, token_save_function=None, redirect_url="https://github.com/pawelad/pymonzo"):
-=======
     def __init__(self,
                  access_token=None, client_id=None, client_secret=None,
                  auth_code=None, token_data=None, token_save_function=default_token_save,
                  redirect_url="https://github.com/pawelad/pymonzo"):
->>>>>>> 2718711c
         """
         We need Monzo access token to work with the API, which we try to get
         in multiple ways detailed below. Basically you need to either pass
@@ -83,14 +78,8 @@
         :type auth_code: str
         """
 
-<<<<<<< HEAD
         self._redirect_url = redirect_url
-
-        if token_save_function:
-            self._save_token_on_disk = token_save_function
-=======
         self._save_token_on_disk = token_save_function
->>>>>>> 2718711c
 
         # Lets get the access token from:
         # a) explicitly passed 'access_token'
